import numpy as np
from comparativeAnnotator.database_queries import get_fail_pass_excel_ids, paralogy, get_ref_ids, get_column,\
    get_transcript_gene_map
import pycbio.plotting.plotting as plot_lib
from comparativeAnnotator.comp_lib.name_conversions import strip_alignment_numbers

# Hard coded bins used for plots.
paralogy_bins = [0, 1, 2, 3, 4, float('inf')]
coverage_bins = [0, 0.0001, 50.0, 80.0, 90.0, 100.0]
identity_bins = [0, 0.0001, 85.0, 90.0, 95.0, 100.0]


def paralogy_plot(genomes, ref_genome, biotype, path, db_path):
    results = []
    biotype_ids = get_ref_ids(ref_genome, db_path, biotype)
    for g in genomes:
        p = paralogy(g, db_path, biotype)
        # we roll the list backwards one to put 0 on top
        norm, raw = plot_lib.make_hist(p, paralogy_bins, reverse=False, roll=-1)
        results.append([g, norm])
    title_string = "Proportion of {:,} {} transcripts that have multiple alignments"
    title_string = title_string.format(len(biotype_ids), biotype.replace("_", " "))
    legend_labels = ["= {}".format(x) for x in paralogy_bins[1:-2]] + [u"\u2265 {}".format(paralogy_bins[-2])] + \
                    ["= {}".format(paralogy_bins[0])]
    if len(results) > 5:
        plot_lib.stacked_barplot(results, legend_labels, path, title_string)
    else:
        plot_lib.side_by_side_unequal_barplot(results, legend_labels, path, title_string, ylabel='Percentage of transcripts')


def cov_plot(genomes, ref_genome, biotype, path, db_path):
    results = []
    biotype_ids = get_ref_ids(ref_genome, db_path, biotype)
    for genome in genomes:
        r = get_column(genome, ref_genome, db_path, 'tgt.attrs.AlignmentCoverage', biotype, best_cov_only=True)
        r.extend([0] * (len(biotype_ids) - len(r)))  # add no alignment IDs
        norm, raw = plot_lib.make_hist(r, coverage_bins, reverse=True, roll=0)
        results.append([genome, norm])
    title_string = "transMap alignment coverage breakdown for\n{:,} {} transcripts"
    title_string = title_string.format(len(biotype_ids), biotype.replace("_", " "))
    legend_labels = [u"\u2264 {0:.1f}%".format(coverage_bins[-1])]
    legend_labels.extend(["< {0:.1f}%".format(x) for x in coverage_bins[2:-1][::-1]])
<<<<<<< HEAD
    legend_labels.append('= 0%')
    plot_lib.stacked_barplot(results, legend_labels, path, title_string)
=======
    legend_labels.append("= {0:.1f}%".format(coverage_bins[0]))
    if len(results) > 5:
        plot_lib.stacked_barplot(results, legend_labels, path, title_string)
    else:
        plot_lib.side_by_side_unequal_barplot(results, legend_labels, path, title_string, ylabel='Percentage of transcripts')
>>>>>>> 0af5dc05


def ident_plot(genomes, ref_genome, biotype, path, db_path):
    results = []
    biotype_ids = get_ref_ids(ref_genome, db_path, biotype)
    for genome in genomes:
        r = get_column(genome, ref_genome, db_path, 'tgt.attrs.AlignmentIdentity', biotype, best_cov_only=True)
        r.extend([0] * (len(biotype_ids) - len(r)))  # add no alignment IDs
        norm, raw = plot_lib.make_hist(r, coverage_bins, reverse=True, roll=0)
        results.append([genome, norm])
    title_string = "transMap alignment identity breakdown for\n{:,} {} transcripts"
    title_string = title_string.format(len(biotype_ids), biotype.replace("_", " "))
<<<<<<< HEAD
    legend_labels = [u"\u2264 {0:.1f}%".format(identity_bins[-1])]
    legend_labels.extend(["< {0:.1f}%".format(x) for x in identity_bins[2:-1][::-1]])
    legend_labels.append('= 0%')
    plot_lib.stacked_barplot(results, legend_labels, path, title_string)
=======
    legend_labels = ["= {0:.1f}%".format(coverage_bins[-1])]
    legend_labels.extend(["< {0:.1f}%".format(x) for x in coverage_bins[2:-1][::-1]])
    legend_labels.append("= {0:.1f}%".format(coverage_bins[0]))
    if len(results) > 5:
        plot_lib.stacked_barplot(results, legend_labels, path, title_string)
    else:
        plot_lib.side_by_side_unequal_barplot(results, legend_labels, path, title_string, ylabel='Percentage of transcripts')
>>>>>>> 0af5dc05


def num_pass_excel(genomes, ref_genome, biotype, path, db_path, filter_chroms):
    """
    Number of transcripts in each category.
    """
    results = []
    biotype_ids = get_ref_ids(ref_genome, db_path, biotype)
    for genome in genomes:
        excel_ids, pass_specific_ids, fail_ids = get_fail_pass_excel_ids(ref_genome, genome, db_path, biotype=biotype,
                                                                         filter_chroms=filter_chroms,
                                                                         best_cov_only=True)
        num_no_aln = len(biotype_ids) - sum([len(x) for x in [fail_ids, pass_specific_ids, excel_ids]])
        assert num_no_aln >= 0
        raw = np.array([len(excel_ids), len(pass_specific_ids), len(fail_ids), num_no_aln])
        assert all([x >= 0 for x in raw])
        norm = raw / (0.01 * len(biotype_ids))
        results.append([genome, norm])
    title_string = "Proportion of {:,} {} transcripts categorized as Excellent/Pass/Fail"
    title_string = title_string.format(len(biotype_ids), biotype.replace("_", " "))
    legend_labels = ["Excellent", "Pass", "Fail", "NoAln"]
    if len(results) > 5:
        plot_lib.stacked_barplot(results, legend_labels, path, title_string)
    else:
        plot_lib.side_by_side_unequal_barplot(results, legend_labels, path, title_string, ylabel='Percentage of transcripts')


def num_pass_excel_gene_level(genomes, ref_genome, biotype, path, db_path, filter_chroms):
    """
    Number of genes who have at least one transcript in the highest category they have one for.
    """
    results = []
    transcript_gene_map = get_transcript_gene_map(ref_genome, db_path, biotype=biotype)
    num_genes = len(set(transcript_gene_map.values()))
    for genome in genomes:
        excel_ids, pass_specific_ids, fail_ids = get_fail_pass_excel_ids(ref_genome, genome, db_path, biotype=biotype,
                                                                         filter_chroms=filter_chroms,
                                                                         best_cov_only=True)
        excel_genes = {transcript_gene_map[strip_alignment_numbers(x)] for x in excel_ids}
        pass_specific_genes = {transcript_gene_map[strip_alignment_numbers(x)] for x in pass_specific_ids}
        fail_genes = {transcript_gene_map[strip_alignment_numbers(x)] for x in fail_ids}
        num_excel_genes = len(excel_genes)
        num_pass_genes = len(pass_specific_genes - excel_genes)
        num_fail_genes = len(fail_genes - (pass_specific_genes | excel_genes))
        num_no_aln = num_genes - (num_excel_genes + num_pass_genes + num_fail_genes)
        raw = np.array([num_excel_genes, num_pass_genes, num_fail_genes, num_no_aln])
        assert all([x >= 0 for x in raw])
        norm = raw / (0.01 * num_genes)
        results.append([genome, norm])
    title_string = "Proportion of {:,} {} genes \nwith at least one transcript categorized as Excellent/Pass/Fail"
    title_string = title_string.format(num_genes, biotype.replace("_", " "))
    legend_labels = ["Excellent", "Pass", "Fail", "NoAln"]
    if len(results) > 5:
        plot_lib.stacked_barplot(results, legend_labels, path, title_string)
    else:
        plot_lib.side_by_side_unequal_barplot(results, legend_labels, path, title_string, ylabel='Percentage of transcripts')<|MERGE_RESOLUTION|>--- conflicted
+++ resolved
@@ -40,16 +40,11 @@
     title_string = title_string.format(len(biotype_ids), biotype.replace("_", " "))
     legend_labels = [u"\u2264 {0:.1f}%".format(coverage_bins[-1])]
     legend_labels.extend(["< {0:.1f}%".format(x) for x in coverage_bins[2:-1][::-1]])
-<<<<<<< HEAD
-    legend_labels.append('= 0%')
-    plot_lib.stacked_barplot(results, legend_labels, path, title_string)
-=======
     legend_labels.append("= {0:.1f}%".format(coverage_bins[0]))
     if len(results) > 5:
         plot_lib.stacked_barplot(results, legend_labels, path, title_string)
     else:
         plot_lib.side_by_side_unequal_barplot(results, legend_labels, path, title_string, ylabel='Percentage of transcripts')
->>>>>>> 0af5dc05
 
 
 def ident_plot(genomes, ref_genome, biotype, path, db_path):
@@ -62,12 +57,6 @@
         results.append([genome, norm])
     title_string = "transMap alignment identity breakdown for\n{:,} {} transcripts"
     title_string = title_string.format(len(biotype_ids), biotype.replace("_", " "))
-<<<<<<< HEAD
-    legend_labels = [u"\u2264 {0:.1f}%".format(identity_bins[-1])]
-    legend_labels.extend(["< {0:.1f}%".format(x) for x in identity_bins[2:-1][::-1]])
-    legend_labels.append('= 0%')
-    plot_lib.stacked_barplot(results, legend_labels, path, title_string)
-=======
     legend_labels = ["= {0:.1f}%".format(coverage_bins[-1])]
     legend_labels.extend(["< {0:.1f}%".format(x) for x in coverage_bins[2:-1][::-1]])
     legend_labels.append("= {0:.1f}%".format(coverage_bins[0]))
@@ -75,7 +64,6 @@
         plot_lib.stacked_barplot(results, legend_labels, path, title_string)
     else:
         plot_lib.side_by_side_unequal_barplot(results, legend_labels, path, title_string, ylabel='Percentage of transcripts')
->>>>>>> 0af5dc05
 
 
 def num_pass_excel(genomes, ref_genome, biotype, path, db_path, filter_chroms):
