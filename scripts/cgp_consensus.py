--- conflicted
+++ resolved
@@ -232,15 +232,10 @@
         if len(to_replace_ids) > 0:
             for to_replace_id in to_replace_ids:
                 gene_id = transcript_gene_map[to_replace_id]
-<<<<<<< HEAD
                 if 'jg' in cgp_id:
                     cgp_replace_map[to_replace_id] = [cgp_tx, gene_id]
                 else:
                     g_replace_map[to_replace_id] = [cgp_tx, gene_id]
-=======
-                # we need to copy these transcripts to prevent iterate over-writing when we are collapsing
-                replace_map[to_replace_id] = [copy.deepcopy(cgp_tx), gene_id]
->>>>>>> 30bb782d
         elif determine_if_new_introns(cgp_tx, ens_ids, tmr_consensus_dict, intron_vector) is True:
             if 'jg' in cgp_id:
                 cgp_new_isoforms.append(cgp_tx)
@@ -282,14 +277,11 @@
             cgp_txs = [tx for tx in tx_list if 'jg' in tx.id]
             g_txs = [tx for tx in tx_list if tx.id.startswith('g')]
             if len(cgp_txs) > 0:
-<<<<<<< HEAD
                 cgp_dup_count += 1
+                deduplicated_consensus.append(cgp_txs[0])
             elif len(g_txs) > 0:
                 g_dup_count += 1
-=======
-                dup_count += 1
-                deduplicated_consensus.append(cgp_txs[0])
->>>>>>> 30bb782d
+                deduplicated_consensus.append(g_txs[0])
             else:
                 deduplicated_consensus.extend(tx_list)
     metrics['CgpEqualsTMR'] = OrderedDict((('CgpEqualsTMR', cgp_dup_count), ('PacBioEqualsTMR', g_dup_count)))
