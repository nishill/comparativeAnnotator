--- conflicted
+++ resolved
@@ -201,11 +201,6 @@
         prevExon = None
         for exon in self.exonIntervals:
             if prevExon is not None:
-<<<<<<< HEAD
-                if exon.start == prevExon.stop:  # special case - 0bp intron
-                    continue
-=======
->>>>>>> 7917f400
                 assert exon.strand == prevExon.strand
                 assert exon.start >= prevExon.stop
                 intron = ChromosomeInterval(exon.chromosome, prevExon.stop, exon.start, exon.strand)
