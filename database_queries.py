"""
Uses the database schema to produce queries.
"""
from peewee import OperationalError
import time
from collections import defaultdict
from comparativeAnnotator.database_schema import ref_tables, tgt_tables, aug_tables, fetch_database


########################################################################################################################
## Initialize databases, helper functions
########################################################################################################################


def initialize_full_session(ref_genome, genome, db_path):
    """
    Returns all tables and establishes a session.
    """
    db = fetch_database()
    db.init(db_path)
    ref = ref_tables(ref_genome)
    tgt = tgt_tables(genome)
    aug = aug_tables(genome)
    return aug, tgt, ref


def initialize_tm_session(ref_genome, genome, db_path):
    """
    Returns all tables and establishes a session.
    """
    db = fetch_database()
    db.init(db_path)
    ref = ref_tables(ref_genome)
    tgt = tgt_tables(genome)
    return tgt, ref


def initialize_session(genome, db_path, table_fn):
    """
    Returns genome-specific tables with an established session.
    """
    db = fetch_database()
    db.init(db_path)
    return table_fn(genome)


def tgt_ref_join_aln_id(tgt, ref):
    """
    Produces a base joined table joining ref_attrs, tgt_attrs, ref_classify, tg_classify, returning IDs.
    """
    r = tgt.attrs.select(tgt.attrs.AlignmentId).\
        join(tgt.classify, on=(tgt.attrs.AlignmentId == tgt.classify.AlignmentId)).\
        join(ref.attrs, on=(ref.attrs.TranscriptId == tgt.classify.TranscriptId)).\
        join(ref.classify, on=(tgt.classify.TranscriptId == ref.classify.TranscriptId))
    return r


def aug_tgt_ref_join(aug, tgt, ref):
    """
    Produces a base joined table joining aug_attrs, aug_classify, ref_attrs, tgt_attrs, ref_classify, tg_classify,
    returning a combined object with all
    """
    r = aug.attrs.select(aug.attrs, aug.classify, tgt.attrs, tgt.classify).\
        join(aug.classify, on=(aug.attrs.AugustusAlignmentId == aug.classify.AugustusAlignmentId)).\
        join(tgt.classify, on=(aug.attrs.AlignmentId == tgt.classify.AlignmentId)).\
        join(tgt.attrs, on=(tgt.classify.AlignmentId == tgt.attrs.AlignmentId)).\
        join(ref.attrs, on=(ref.attrs.TranscriptId == tgt.classify.TranscriptId)).\
        join(ref.classify, on=(tgt.classify.TranscriptId == ref.classify.TranscriptId)).naive()
    return r


def tgt_ref_join(tgt, ref):
    """
    Produces a base joined table joining ref_attrs, tgt_attrs, ref_classify, tg_classify, returning a combined
    object with all
    """
    r = tgt.attrs.select(tgt.attrs, tgt.classify).\
        join(tgt.classify, on=(tgt.attrs.AlignmentId == tgt.classify.AlignmentId)).\
        join(ref.attrs, on=(ref.attrs.TranscriptId == tgt.classify.TranscriptId)).\
        join(ref.classify, on=(tgt.classify.TranscriptId == ref.classify.TranscriptId)).naive()
    return r


def add_biotype(r, ref, biotype):
    """
    Adds a biotype requirement to a query statement
    """
    return r.where(ref.attrs.GeneType == biotype)


def coding_classify(r, tgt, ref, passing):
    """
    Query that defines passing/excellent for coding genes, adding on to the noncoding classifiers.
    """
    # coverage/percent unknown hard coded cutoffs
<<<<<<< HEAD
    coverage = 75.0 if passing is False else 50.0
=======
    coverage = 99.0 if passing is False else 80.0
>>>>>>> 30bb782d
    percent_unknown = 1.0 if passing is False else 5.0
    r = r.where((tgt.attrs.PercentUnknownBases <= percent_unknown),
                (tgt.attrs.AlignmentCoverage >= coverage))

    # intron inequality
    r = r.where(((2 * tgt.attrs.NumberMissingOriginalIntrons) <= (ref.attrs.NumberIntrons - 1))
                   | (ref.attrs.NumberIntrons < 2))

    # no insanely long transcripts
    r = r.where(tgt.classify.LongTranscript == 0)

    # only best overall aln
    r = r.where(tgt.attrs.BestOverallAln == 1)

    if passing is False:
        r = r.where(((ref.classify.BeginStart != 0) | (tgt.classify.BeginStart == 0)),
                    ((ref.classify.EndStop != 0) | (tgt.classify.EndStop == 0)),
                    ((ref.classify.InFrameStop != 0) | (tgt.classify.InFrameStop == 0)),
                    ((ref.classify.StartOutOfFrame != 0) | (tgt.classify.StartOutOfFrame == 0)),
                    ((ref.classify.ShortCds != 0) | (tgt.classify.ShortCds == 0)),
                    ((ref.classify.BadFrame != 0) | (tgt.classify.BadFrame == 0)),
                    (tgt.classify.HasOriginalStop == 0),
                    (tgt.classify.HasOriginalStart == 0),
                    (tgt.classify.UnknownGap == 0),
                    ((ref.classify.CdsUnknownSplice != 0) | (tgt.classify.CdsUnknownSplice == 0)),
                    ((ref.classify.UtrUnknownSplice != 0) | (tgt.classify.UtrUnknownSplice == 0)))
    return r


def noncoding_classify(r, tgt, ref, passing):
    """
    Constructs a query for noncoding classifiers. Adjust coverage and percent_unknown to adjust the amount of coverage
    and unknown bases allowed.
    """
<<<<<<< HEAD
    coverage = 75.0 if passing is False else 50.0
=======
    coverage = 95.0 if passing is False else 80.0
>>>>>>> 30bb782d
    percent_unknown = 1.0 if passing is False else 5.0
    r = r.where(((ref.classify.UtrUnknownSplice != 0) | (tgt.classify.UtrUnknownSplice == 0)),
                (tgt.attrs.PercentUnknownBases <= percent_unknown),
                (tgt.attrs.AlignmentCoverage >= coverage))

    # intron inequality
    r = r.where(((2 * tgt.attrs.NumberMissingOriginalIntrons) <= (ref.attrs.NumberIntrons - 1))
                   | (ref.attrs.NumberIntrons < 2))

    # no insanely long transcripts
    r = r.where(tgt.classify.LongTranscript == 0)

    # only best overall aln
    r = r.where(tgt.attrs.BestOverallAln == 1)

    if passing is False:
        r = r.where((ref.classify.UtrUnknownSplice != 0) | (tgt.classify.UtrUnknownSplice == 0))
    return r


def augustus_classify(r, aug, tgt, ref):
    """
    Constructs a query for augustus passing. Generally, allows Augustus to change things if things are wrong in
<<<<<<< HEAD
    the transMap or the reference to begin with. Also has a catch-all that allows any transcript with >95% coverage
    and >95% identity.
    TODO: don't hardcode the identity/coverage cutoffs.
    """
    # repeated requirements for both types of boundary movements
    boundaries = (tgt.attrs.AlignmentCoverage < 50.0) | (tgt.classify.CdsUnknownSplice > 0) | (tgt.classify.UtrUnknownSplice > 0)
    r = r.where((((aug.classify.NotSameStart == 0) | ((tgt.classify.HasOriginalStart != 0) |
                                                      (tgt.classify.StartOutOfFrame != 0) | (tgt.classify.BadFrame != 0) |
                                                      (ref.classify.BeginStart != 0))) &
                ((aug.classify.NotSameStop == 0) | ((tgt.classify.HasOriginalStop != 0) | (tgt.classify.BadFrame != 0) |
                                                    (ref.classify.EndStop != 0))) &
                ((aug.classify.NotSimilarTerminalExonBoundaries == 0) | (boundaries | (tgt.classify.UtrGap > 1))) &
                ((aug.classify.NotSimilarInternalExonBoundaries == 0) | (boundaries | (tgt.classify.CdsGap + tgt.classify.UtrGap > 2))) &
                ((aug.classify.ExonLoss < 2) & (aug.classify.AugustusParalogy == 0))) |
                ((aug.attrs.AugustusAlignmentCoverage >= 35.0) & (aug.attrs.AugustusAlignmentIdentity >= 80.0)))
=======
    the transMap or the reference to begin with.
    """
    # allow Augustus to move start when the parent has a bad start or bad frame
    r = r.where(((aug.classify.NotSameStart == 0) | ((tgt.classify.HasOriginalStart != 0) |
                                                     (tgt.classify.StartOutOfFrame != 0) |
                                                     (tgt.classify.BadFrame != 0) |
                                                     (ref.classify.BeginStart != 0) |
                                                     (tgt.classify.FrameShift != 0))))

    # allow Augustus to move stop when the parent has a bad stop or bad frame
    r = r.where(((aug.classify.NotSameStop == 0) | ((tgt.classify.HasOriginalStop != 0) |
                                                    (tgt.classify.BadFrame != 0) |
                                                    (ref.classify.EndStop != 0) |
                                                    (tgt.classify.FrameShift != 0))))

    # allow Augustus to move exon boundaries if the parent has bad splices
    bad_splice = (tgt.classify.CdsUnknownSplice + tgt.classify.UtrUnknownSplice > 0)
    r = r.where((aug.classify.NotSimilarTerminalExonBoundaries == 0) | bad_splice)
    r = r.where((aug.classify.NotSimilarInternalExonBoundaries == 0) | bad_splice)

    # no insanely long transcripts
    r = r.where(aug.classify.AugustusLongTranscript == 0)

    # no augustus multiple transcripts
    r = r.where(aug.classify.AugustusMultipleTranscripts == 0)

    # don't lose or gain more than 2 exons
    r = r.where(aug.classify.ExonLoss < 3)
    r = r.where(aug.classify.ExonGain < 3)

    # minimize pseudogenes by disallowing very few introns if parent gene had introns
    r = r.where((ref.attrs.NumberIntrons - 3 < aug.attrs.AugustusNumberIntrons)
                & (aug.attrs.AugustusNumberIntrons < ref.attrs.NumberIntrons + 3)
                | (ref.attrs.NumberIntrons < 2))
>>>>>>> 30bb782d
    return r


def add_filter_chroms(r, ref, filter_chroms):
    """
    Take a list of chromosomes to filter out and add those to the query.
    """
    for c in filter_chroms:
        r = r.where(ref.attrs.SourceChrom != c)
    return r


########################################################################################################################
## Queries
########################################################################################################################


def execute_query(query, timeout=6000, interval=10):
    """
    Handle exceptions to be more informative, as well as handles database timeouts. Will try again every interval
    """
    start_time = time.time()
    while time.time() - start_time <= timeout:
        try:
            return list(query.execute())
        except OperationalError, e:
            if 'locked' in e:
                time.sleep(interval)
            else:
                raise OperationalError('Original message: {}'.format(e))
    raise OperationalError('database still locked after {} seconds'.format(timeout))


def get_fail_pass_excel_ids(ref_genome, genome, db_path, biotype=None, filter_chroms=None):
    all_ids = get_aln_ids(ref_genome, genome, db_path, biotype)
    pass_ids = trans_map_eval(ref_genome, genome, db_path, biotype=biotype, filter_chroms=filter_chroms, passing=True)
    excel_ids = trans_map_eval(ref_genome, genome, db_path, biotype=biotype, filter_chroms=filter_chroms,
                               passing=False)
    pass_specific_ids = pass_ids - excel_ids
    fail_ids = all_ids - pass_ids
    assert len(fail_ids) + len(pass_specific_ids) + len(excel_ids) == len(all_ids)
    return excel_ids, pass_specific_ids, fail_ids


def trans_map_eval(ref_genome, genome, db_path, biotype=None, filter_chroms=None, passing=False):
    """
    Returns the set of AlignmentIds that pass the classifiers.
    """
    tgt, ref = initialize_tm_session(ref_genome, genome, db_path)
    r = tgt_ref_join_aln_id(tgt, ref)
    if biotype == 'protein_coding':
        r = coding_classify(r, tgt, ref, passing)
    else:
        r = noncoding_classify(r, tgt, ref, passing)
    if biotype is not None:
        r = add_biotype(r, ref, biotype)
    if filter_chroms is not None:
        r = add_filter_chroms(r, ref, filter_chroms)
    return set([x[0] for x in execute_query(r.tuples())])


def augustus_eval(ref_genome, genome, db_path, biotype=None, filter_chroms=None):
    """
    Returns the set of AlignmentIds that pass the classifiers.
    """
    aug, tgt, ref = initialize_full_session(ref_genome, genome, db_path)
    r = aug_tgt_ref_join(aug, tgt, ref)
    r = augustus_classify(r, aug, tgt, ref)
    if biotype is not None:
        r = add_biotype(r, ref, biotype)
    if filter_chroms is not None:
        r = add_filter_chroms(r, ref, filter_chroms)
    return set([x[0] for x in execute_query(r.tuples())])


def get_aln_ids(ref_genome, genome, db_path, biotype=None, best_only=True):
    """
    Gets the best alignment IDs in the database. Filters on biotype if set.
    """
    tgt, ref = initialize_tm_session(ref_genome, genome, db_path)
    r = tgt_ref_join_aln_id(tgt, ref)
    if biotype is not None:
        r = add_biotype(r, ref, biotype)
    if best_only is True:
        r = r.where(tgt.attrs.BestOverallAln == 1)
    return set([x[0] for x in execute_query(r.tuples())])


def get_ref_ids(ref_genome, db_path, biotype=None, filter_chroms=None):
    ref = initialize_session(ref_genome, db_path, ref_tables)
    r = ref.attrs.select(ref.attrs.TranscriptId)
    if biotype is not None:
        r = add_biotype(r, ref, biotype)
    if filter_chroms is not None:
        r = add_filter_chroms(r, ref, filter_chroms)
    return set([x[0] for x in execute_query(r.tuples())])


def get_ref_records(ref_genome, db_path, biotype=None):
    ref = initialize_session(ref_genome, db_path, ref_tables)
    r = ref.attrs.select(ref.attrs, ref.classify).\
        join(ref.classify, on=(ref.attrs.TranscriptId == ref.classify.TranscriptId))
    if biotype is not None:
        r = add_biotype(r, ref, biotype)
    return {x.TranscriptId: x for x in execute_query(r.naive())}


def get_column(genome, ref_genome, db_path, col, biotype=None, best_only=True):
    tgt, ref = initialize_tm_session(ref_genome, genome, db_path)
    r = tgt_ref_join(tgt, ref)
    r = r.select(eval(col))
    if biotype is not None:
        r = add_biotype(r, ref, biotype)
    if best_only is True:
        r = r.where(tgt.attrs.BestOverallAln == 1)
    return [x[0] for x in execute_query(r.tuples())]


def paralogy(genome, ref_genome, db_path, biotype=None):
    """
    Returns a counter of paralogy.
    """
<<<<<<< HEAD
    tgt = initialize_session(genome, db_path, tgt_tables)
    r = tgt.attrs.select(tgt.attrs.Paralogy)
=======
    tgt, ref = initialize_tm_session(ref_genome, genome, db_path)
    r = tgt_ref_join(tgt, ref)
    r = r.select(tgt.attrs.Paralogy)
    if biotype is not None:
        r = add_biotype(r, ref, biotype)
>>>>>>> 30bb782d
    return [x[0] for x in execute_query(r.tuples())]


def get_transcript_gene_map(ref_genome, db_path, biotype=None):
    """
    Returns a dict mapping transcript names to gene names.
    """
    ref = initialize_session(ref_genome, db_path, ref_tables)
    r = ref.attrs.select(ref.attrs.TranscriptId, ref.attrs.GeneId)
    if biotype is not None:
        r = add_biotype(r, ref, biotype)
    result = {}
    for tx_id, gene_id in execute_query(r.tuples()):
        result[tx_id] = gene_id
    return result


def get_transcript_biotype_map(ref_genome, db_path):
    """
    Returns a dictionary mapping transcript IDs to transcript biotypes.
    """
    ref = initialize_session(ref_genome, db_path, ref_tables)
    r = ref.attrs.select(ref.attrs.TranscriptId, ref.attrs.TranscriptType)
    result = {}
    for tx_id, biotype in execute_query(r.tuples()):
        result[tx_id] = biotype
    return result


def get_gene_biotype_map(ref_genome, db_path):
    """
    Returns a dictionary mapping gene IDs to gene biotypes.
    """
    ref = initialize_session(ref_genome, db_path, ref_tables)
    r = ref.attrs.select(ref.attrs.GeneId, ref.attrs.GeneType)
    result = {}
    for tx_id, biotype in execute_query(r.tuples()):
        result[tx_id] = biotype
    return result


def get_gene_transcript_map(ref_genome, db_path, biotype=None):
    """
    Returns a dict mapping transcript names to gene names.
    """
    ref = initialize_session(ref_genome, db_path, ref_tables)
    r = ref.attrs.select(ref.attrs.TranscriptId, ref.attrs.GeneId)
    if biotype is not None:
        r = add_biotype(r, ref, biotype)
    result = defaultdict(list)
    for tx_id, gene_id in execute_query(r.tuples()):
        result[gene_id].append(tx_id)
    return result


def get_biotypes(ref_genome, db_path):
    """
    Returns the set of biotypes present in this reference set.
    """
    ref = initialize_session(ref_genome, db_path, ref_tables)
    r = ref.attrs.select(ref.attrs.TranscriptType)
    return set(x[0] for x in execute_query(r.tuples()))


def get_rows(ref_genome, genome, db_path, mode='transMap', biotype=None):
    """
    Returns a combined iterable of all rows in the classify-ref table set.
    """
    if mode == 'transMap':
        tgt, ref = initialize_tm_session(ref_genome, genome, db_path)
        r = tgt_ref_join(tgt, ref)
    elif mode == 'AugustusTMR' or mode == 'AugustusTM':
        aug, tgt, ref = initialize_full_session(ref_genome, genome, db_path)
        r = aug_tgt_ref_join(aug, tgt, ref)
    else:
        raise Exception("bad programmer")
    if biotype is not None:
        r = add_biotype(r, ref, biotype)
    return execute_query(r.naive())


def get_row_dict(ref_genome, genome, db_path, mode, biotype=None):
    """
    Wraps get_rows, returning a dictionary mapping the unique ID to the row.
    """
    col = 'x.AlignmentId' if mode == 'transMap' else 'x.AugustusAlignmentId'
    return {eval(col): x for x in get_rows(ref_genome, genome, db_path, mode, biotype)}<|MERGE_RESOLUTION|>--- conflicted
+++ resolved
@@ -92,12 +92,7 @@
     """
     Query that defines passing/excellent for coding genes, adding on to the noncoding classifiers.
     """
-    # coverage/percent unknown hard coded cutoffs
-<<<<<<< HEAD
     coverage = 75.0 if passing is False else 50.0
-=======
-    coverage = 99.0 if passing is False else 80.0
->>>>>>> 30bb782d
     percent_unknown = 1.0 if passing is False else 5.0
     r = r.where((tgt.attrs.PercentUnknownBases <= percent_unknown),
                 (tgt.attrs.AlignmentCoverage >= coverage))
@@ -132,11 +127,7 @@
     Constructs a query for noncoding classifiers. Adjust coverage and percent_unknown to adjust the amount of coverage
     and unknown bases allowed.
     """
-<<<<<<< HEAD
     coverage = 75.0 if passing is False else 50.0
-=======
-    coverage = 95.0 if passing is False else 80.0
->>>>>>> 30bb782d
     percent_unknown = 1.0 if passing is False else 5.0
     r = r.where(((ref.classify.UtrUnknownSplice != 0) | (tgt.classify.UtrUnknownSplice == 0)),
                 (tgt.attrs.PercentUnknownBases <= percent_unknown),
@@ -160,23 +151,6 @@
 def augustus_classify(r, aug, tgt, ref):
     """
     Constructs a query for augustus passing. Generally, allows Augustus to change things if things are wrong in
-<<<<<<< HEAD
-    the transMap or the reference to begin with. Also has a catch-all that allows any transcript with >95% coverage
-    and >95% identity.
-    TODO: don't hardcode the identity/coverage cutoffs.
-    """
-    # repeated requirements for both types of boundary movements
-    boundaries = (tgt.attrs.AlignmentCoverage < 50.0) | (tgt.classify.CdsUnknownSplice > 0) | (tgt.classify.UtrUnknownSplice > 0)
-    r = r.where((((aug.classify.NotSameStart == 0) | ((tgt.classify.HasOriginalStart != 0) |
-                                                      (tgt.classify.StartOutOfFrame != 0) | (tgt.classify.BadFrame != 0) |
-                                                      (ref.classify.BeginStart != 0))) &
-                ((aug.classify.NotSameStop == 0) | ((tgt.classify.HasOriginalStop != 0) | (tgt.classify.BadFrame != 0) |
-                                                    (ref.classify.EndStop != 0))) &
-                ((aug.classify.NotSimilarTerminalExonBoundaries == 0) | (boundaries | (tgt.classify.UtrGap > 1))) &
-                ((aug.classify.NotSimilarInternalExonBoundaries == 0) | (boundaries | (tgt.classify.CdsGap + tgt.classify.UtrGap > 2))) &
-                ((aug.classify.ExonLoss < 2) & (aug.classify.AugustusParalogy == 0))) |
-                ((aug.attrs.AugustusAlignmentCoverage >= 35.0) & (aug.attrs.AugustusAlignmentIdentity >= 80.0)))
-=======
     the transMap or the reference to begin with.
     """
     # allow Augustus to move start when the parent has a bad start or bad frame
@@ -211,7 +185,6 @@
     r = r.where((ref.attrs.NumberIntrons - 3 < aug.attrs.AugustusNumberIntrons)
                 & (aug.attrs.AugustusNumberIntrons < ref.attrs.NumberIntrons + 3)
                 | (ref.attrs.NumberIntrons < 2))
->>>>>>> 30bb782d
     return r
 
 
@@ -334,16 +307,11 @@
     """
     Returns a counter of paralogy.
     """
-<<<<<<< HEAD
-    tgt = initialize_session(genome, db_path, tgt_tables)
-    r = tgt.attrs.select(tgt.attrs.Paralogy)
-=======
     tgt, ref = initialize_tm_session(ref_genome, genome, db_path)
     r = tgt_ref_join(tgt, ref)
     r = r.select(tgt.attrs.Paralogy)
     if biotype is not None:
         r = add_biotype(r, ref, biotype)
->>>>>>> 30bb782d
     return [x[0] for x in execute_query(r.tuples())]
 
 
